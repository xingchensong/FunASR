--- conflicted
+++ resolved
@@ -315,12 +315,10 @@
         model_outputs = self.llm(inputs_embeds=inputs_embeds, attention_mask=attention_mask, labels=None)
         preds = torch.argmax(model_outputs.logits, -1)
         text = tokenizer.batch_decode(preds, add_special_tokens=False, skip_special_tokens=True)
-<<<<<<< HEAD
+
         text = text[0].split(': ')[-1]
         text = text.strip()
-=======
-        text = text[0].split(': \n')[-1]
->>>>>>> b9cfd995
+        
         # preds = torch.argmax(model_outputs.logits, -1)
         
         ibest_writer = None
